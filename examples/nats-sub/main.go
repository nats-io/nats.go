--- conflicted
+++ resolved
@@ -28,11 +28,7 @@
 // nats-sub -s demo.nats.io:4443 <subject> (TLS version)
 
 func usage() {
-<<<<<<< HEAD
-	log.Printf("Usage: nats-sub [-s server] [-creds file] [-nkey file] [-t] <subject>\n")
-=======
-	log.Printf("Usage: nats-sub [-s server] [-creds file] [-tlscert file] [-tlskey file] [-tlscacert file] [-t] <subject>\n")
->>>>>>> 904b259b
+	log.Printf("Usage: nats-sub [-s server] [-creds file] [-nkey file] [-tlscert file] [-tlskey file] [-tlscacert file] [-t] <subject>\n")
 	flag.PrintDefaults()
 }
 
@@ -48,13 +44,10 @@
 func main() {
 	var urls = flag.String("s", nats.DefaultURL, "The nats server URLs (separated by comma)")
 	var userCreds = flag.String("creds", "", "User Credentials File")
-<<<<<<< HEAD
 	var nkeyFile = flag.String("nkey", "", "NKey Seed File")
-=======
 	var tlsClientCert = flag.String("tlscert", "", "TLS client certificate file")
 	var tlsClientKey = flag.String("tlskey", "", "Private key file for client certificate")
 	var tlsCACert = flag.String("tlscacert", "", "CA certificate to verify peer against")
->>>>>>> 904b259b
 	var showTime = flag.Bool("t", false, "Display timestamps")
 	var showHelp = flag.Bool("h", false, "Show help message")
 
@@ -84,7 +77,6 @@
 		opts = append(opts, nats.UserCredentials(*userCreds))
 	}
 
-<<<<<<< HEAD
 	// Use Nkey authentication.
 	if *nkeyFile != "" {
 		opt, err := nats.NkeyOptionFromSeed(*nkeyFile)
@@ -92,7 +84,8 @@
 			log.Fatal(err)
 		}
 		opts = append(opts, opt)
-=======
+  }
+
 	// Use TLS client authentication
 	if *tlsClientCert != "" && *tlsClientKey != "" {
 		opts = append(opts, nats.ClientCert(*tlsClientCert, *tlsClientKey))
@@ -101,7 +94,6 @@
 	// Use specific CA certificate
 	if *tlsCACert != "" {
 		opts = append(opts, nats.RootCAs(*tlsCACert))
->>>>>>> 904b259b
 	}
 
 	// Connect to NATS
