--- conflicted
+++ resolved
@@ -1300,7 +1300,6 @@
 	}
 }
 
-<<<<<<< HEAD
 func TestObjectStoreCrossDomains(t *testing.T) {
 	expectSameContent := func(t *testing.T, a []byte, b []byte) {
 		t.Helper()
@@ -1396,7 +1395,8 @@
 	// Delete an object cross-domain (LEAF -> HUB)
 	err = lhos.Delete(ctx, "hub_file")
 	expectOk(t, err)
-=======
+}
+
 func TestObjectStoreDeleteNonExistent(t *testing.T) {
 	s := RunBasicJetStreamServer()
 	defer shutdownJSServerAndRemoveStorage(t, s)
@@ -1412,5 +1412,4 @@
 	if !errors.Is(err, jetstream.ErrBucketNotFound) {
 		t.Fatalf("Expected ErrBucketNotFound, got: %v", err)
 	}
->>>>>>> 654ca4ea
 }