--- conflicted
+++ resolved
@@ -18,539 +18,11 @@
 ////////////////////////////////////////////////////////////////////////////////
 
 import (
-<<<<<<< HEAD
-	"crypto/sha256"
-	"encoding/base64"
-	"encoding/json"
-	"fmt"
-	"math/rand"
 	"os"
 	"strings"
-	"sync/atomic"
-=======
-	"os"
-	"strings"
->>>>>>> 61226785
 	"testing"
 )
 
-<<<<<<< HEAD
-func client(t *testing.T, s *server.Server, opts ...Option) *Conn {
-	t.Helper()
-	nc, err := Connect(s.ClientURL(), opts...)
-	if err != nil {
-		t.Fatalf("Unexpected error: %v", err)
-	}
-	return nc
-}
-
-func jsClient(t *testing.T, s *server.Server, opts ...Option) (*Conn, JetStreamContext) {
-	t.Helper()
-	nc := client(t, s, opts...)
-	js, err := nc.JetStream(MaxWait(10 * time.Second))
-	if err != nil {
-		t.Fatalf("Unexpected error getting JetStream context: %v", err)
-	}
-	return nc, js
-}
-
-func RunBasicJetStreamServer() *server.Server {
-	opts := natsserver.DefaultTestOptions
-	opts.Port = -1
-	opts.JetStream = true
-	return natsserver.RunServer(&opts)
-}
-
-func RunServerWithConfig(configFile string) (*server.Server, *server.Options) {
-	return natsserver.RunServerWithConfig(configFile)
-}
-
-func shutdownJSServerAndRemoveStorage(t *testing.T, s *server.Server) {
-	t.Helper()
-	var sd string
-	if config := s.JetStreamConfig(); config != nil {
-		sd = config.StoreDir
-	}
-	s.Shutdown()
-	if sd != _EMPTY_ {
-		if err := os.RemoveAll(sd); err != nil {
-			t.Fatalf("Unable to remove storage %q: %v", sd, err)
-		}
-	}
-	s.WaitForShutdown()
-}
-
-// Need access to internals for loss testing.
-func TestJetStreamOrderedConsumer(t *testing.T) {
-	s := RunBasicJetStreamServer()
-	defer shutdownJSServerAndRemoveStorage(t, s)
-
-	nc, js := jsClient(t, s)
-	defer nc.Close()
-
-	var err error
-	_, err = js.AddStream(&StreamConfig{
-		Name:     "OBJECT",
-		Subjects: []string{"a"},
-		Storage:  MemoryStorage,
-	})
-	if err != nil {
-		t.Fatalf("Unexpected error: %v", err)
-	}
-
-	// Create a sample asset.
-	msg := make([]byte, 1024*1024)
-	rand.Read(msg)
-	msg = []byte(base64.StdEncoding.EncodeToString(msg))
-	mlen, sum := len(msg), sha256.Sum256(msg)
-
-	// Now send into the stream as chunks.
-	const chunkSize = 1024
-	for i := 0; i < mlen; i += chunkSize {
-		var chunk []byte
-		if mlen-i <= chunkSize {
-			chunk = msg[i:]
-		} else {
-			chunk = msg[i : i+chunkSize]
-		}
-		msg := NewMsg("a")
-		msg.Data = chunk
-		msg.Header.Set("data", "true")
-		js.PublishMsgAsync(msg)
-	}
-	js.PublishAsync("a", nil) // eof
-
-	select {
-	case <-js.PublishAsyncComplete():
-	case <-time.After(time.Second):
-		t.Fatalf("Did not receive completion signal")
-	}
-
-	// Do some tests on simple misconfigurations first.
-	// For ordered delivery a couple of things need to be set properly.
-	// Can't be durable or have ack policy that is not ack none or max deliver set.
-	_, err = js.SubscribeSync("a", OrderedConsumer(), Durable("dlc"))
-	if err == nil || !strings.Contains(err.Error(), "ordered consumer") {
-		t.Fatalf("Expected an error, got %v", err)
-	}
-
-	_, err = js.SubscribeSync("a", OrderedConsumer(), AckExplicit())
-	if err == nil || !strings.Contains(err.Error(), "ordered consumer") {
-		t.Fatalf("Expected an error, got %v", err)
-	}
-
-	_, err = js.SubscribeSync("a", OrderedConsumer(), MaxDeliver(10))
-	if err == nil || !strings.Contains(err.Error(), "ordered consumer") {
-		t.Fatalf("Expected an error, got %v", err)
-	}
-
-	_, err = js.SubscribeSync("a", OrderedConsumer(), DeliverSubject("some.subject"))
-	if err == nil || !strings.Contains(err.Error(), "ordered consumer") {
-		t.Fatalf("Expected an error, got %v", err)
-	}
-
-	si, err := js.StreamInfo("OBJECT")
-	if err != nil {
-		t.Fatalf("Unexpected error: %v", err)
-	}
-
-	testConsumer := func() {
-		t.Helper()
-		var received uint32
-		var rmsg []byte
-		done := make(chan bool, 1)
-
-		cb := func(m *Msg) {
-			// Check for eof
-			if len(m.Data) == 0 {
-				done <- true
-				return
-			}
-			atomic.AddUint32(&received, 1)
-			rmsg = append(rmsg, m.Data...)
-		}
-		// OrderedConsumer does not need HB, it sets it on its own, but for test we override which is ok.
-		sub, err := js.Subscribe("a", cb, OrderedConsumer(), IdleHeartbeat(250*time.Millisecond))
-		if err != nil {
-			t.Fatalf("Unexpected error: %v", err)
-		}
-		defer sub.Unsubscribe()
-
-		select {
-		case <-done:
-			if rsum := sha256.Sum256(rmsg); rsum != sum {
-				t.Fatalf("Objects do not match")
-			}
-		case <-time.After(5 * time.Second):
-			t.Fatalf("Did not receive all chunks, only %d of %d total", atomic.LoadUint32(&received), si.State.Msgs-1)
-		}
-	}
-
-	testSyncConsumer := func() {
-		t.Helper()
-		var received int
-		var rmsg []byte
-
-		// OrderedConsumer does not need HB, it sets it on its own, but for test we override which is ok.
-		sub, err := js.SubscribeSync("a", OrderedConsumer(), IdleHeartbeat(250*time.Millisecond))
-		if err != nil {
-			t.Fatalf("Unexpected error: %v", err)
-		}
-		defer sub.Unsubscribe()
-
-		var done bool
-		expires := time.Now().Add(5 * time.Second)
-		for time.Now().Before(expires) {
-			m, err := sub.NextMsg(time.Second)
-			if err != nil {
-				t.Fatalf("Unexpected error: %v", err)
-			}
-			if len(m.Data) == 0 {
-				done = true
-				break
-			}
-			received++
-			rmsg = append(rmsg, m.Data...)
-		}
-		if !done {
-			t.Fatalf("Did not receive all chunks, only %d of %d total", received, si.State.Msgs-1)
-		}
-		if rsum := sha256.Sum256(rmsg); rsum != sum {
-			t.Fatalf("Objects do not match")
-		}
-	}
-
-	// Now run normal test.
-	testConsumer()
-	testSyncConsumer()
-
-	// Now introduce some loss.
-	singleLoss := func(m *Msg) *Msg {
-		if rand.Intn(100) <= 10 && m.Header.Get("data") != _EMPTY_ {
-			nc.removeMsgFilter("a")
-			return nil
-		}
-		return m
-	}
-	nc.addMsgFilter("a", singleLoss)
-	testConsumer()
-	nc.addMsgFilter("a", singleLoss)
-	testSyncConsumer()
-
-	multiLoss := func(m *Msg) *Msg {
-		if rand.Intn(100) <= 10 && m.Header.Get("data") != _EMPTY_ {
-			return nil
-		}
-		return m
-	}
-	nc.addMsgFilter("a", multiLoss)
-	testConsumer()
-	testSyncConsumer()
-
-	firstOnly := func(m *Msg) *Msg {
-		if meta, err := m.Metadata(); err == nil {
-			if meta.Sequence.Consumer == 1 {
-				nc.removeMsgFilter("a")
-				return nil
-			}
-		}
-		return m
-	}
-	nc.addMsgFilter("a", firstOnly)
-	testConsumer()
-	nc.addMsgFilter("a", firstOnly)
-	testSyncConsumer()
-
-	lastOnly := func(m *Msg) *Msg {
-		if meta, err := m.Metadata(); err == nil {
-			if meta.Sequence.Stream >= si.State.LastSeq-1 {
-				nc.removeMsgFilter("a")
-				return nil
-			}
-		}
-		return m
-	}
-	nc.addMsgFilter("a", lastOnly)
-	testConsumer()
-	nc.addMsgFilter("a", lastOnly)
-	testSyncConsumer()
-}
-
-// Need access to internals for loss testing.
-func TestJetStreamOrderedConsumerWithAutoUnsub(t *testing.T) {
-	s := RunBasicJetStreamServer()
-	defer shutdownJSServerAndRemoveStorage(t, s)
-
-	nc, js := jsClient(t, s)
-	defer nc.Close()
-
-	var err error
-
-	_, err = js.AddStream(&StreamConfig{
-		Name:     "OBJECT",
-		Subjects: []string{"a"},
-		Storage:  MemoryStorage,
-	})
-	if err != nil {
-		t.Fatalf("Unexpected error: %v", err)
-	}
-
-	count := int32(0)
-	sub, err := js.Subscribe("a", func(m *Msg) {
-		atomic.AddInt32(&count, 1)
-	}, OrderedConsumer(), IdleHeartbeat(250*time.Millisecond))
-	if err != nil {
-		t.Fatalf("Unexpected error: %v", err)
-	}
-
-	// Ask to auto-unsub after 10 messages.
-	sub.AutoUnsubscribe(10)
-
-	// Set a message filter that will drop 1 message
-	dm := 0
-	singleLoss := func(m *Msg) *Msg {
-		if m.Header.Get("data") != _EMPTY_ {
-			dm++
-			if dm == 5 {
-				nc.removeMsgFilter("a")
-				return nil
-			}
-		}
-		return m
-	}
-	nc.addMsgFilter("a", singleLoss)
-
-	// Now produce 20 messages
-	for i := 0; i < 20; i++ {
-		msg := NewMsg("a")
-		msg.Data = []byte(fmt.Sprintf("msg_%d", i+1))
-		msg.Header.Set("data", "true")
-		js.PublishMsgAsync(msg)
-	}
-
-	select {
-	case <-js.PublishAsyncComplete():
-	case <-time.After(time.Second):
-		t.Fatalf("Did not receive completion signal")
-	}
-
-	// Wait for the subscription to be marked as invalid
-	deadline := time.Now().Add(time.Second)
-	ok := false
-	for time.Now().Before(deadline) {
-		if !sub.IsValid() {
-			ok = true
-			break
-		}
-	}
-	if !ok {
-		t.Fatalf("Subscription still valid")
-	}
-
-	// Wait a bit to make sure we are not receiving more than expected,
-	// and give a chance for the server to process the auto-unsub
-	// protocol.
-	time.Sleep(500 * time.Millisecond)
-
-	if n := atomic.LoadInt32(&count); n != 10 {
-		t.Fatalf("Sub should have received only 10 messages, got %v", n)
-	}
-
-	// Now capture the in msgs count for the connection
-	inMsgs := nc.Stats().InMsgs
-
-	// Send one more message and this count should not increase if the
-	// server had properly processed the auto-unsub after the
-	// reset of the ordered consumer. Use a different connection
-	// to send.
-	nc2, js2 := jsClient(t, s)
-	defer nc2.Close()
-
-	js2.Publish("a", []byte("should not be received"))
-
-	newInMsgs := nc.Stats().InMsgs
-	if inMsgs != newInMsgs {
-		t.Fatal("Seems that AUTO-UNSUB was not properly handled")
-	}
-}
-
-// Need access to internals for loss testing.
-func TestJetStreamSubscribeReconnect(t *testing.T) {
-	s := RunBasicJetStreamServer()
-	defer shutdownJSServerAndRemoveStorage(t, s)
-
-	rch := make(chan struct{}, 1)
-	nc, err := Connect(s.ClientURL(),
-		ReconnectWait(50*time.Millisecond),
-		ReconnectHandler(func(_ *Conn) {
-			select {
-			case rch <- struct{}{}:
-			default:
-			}
-		}))
-	if err != nil {
-		t.Fatalf("Unexpected error: %v", err)
-	}
-	defer nc.Close()
-
-	js, err := nc.JetStream(MaxWait(250 * time.Millisecond))
-	if err != nil {
-		t.Fatalf("Unexpected error: %v", err)
-	}
-
-	// Create the stream using our client API.
-	_, err = js.AddStream(&StreamConfig{
-		Name:     "TEST",
-		Subjects: []string{"foo"},
-	})
-	if err != nil {
-		t.Fatalf("Unexpected error: %v", err)
-	}
-
-	sub, err := js.SubscribeSync("foo", Durable("bar"))
-	if err != nil {
-		t.Fatalf("Error on subscribe: %v", err)
-	}
-
-	sendAndReceive := func(msgContent string) {
-		t.Helper()
-		var ok bool
-		var err error
-		for i := 0; i < 5; i++ {
-			if _, err = js.Publish("foo", []byte(msgContent)); err != nil {
-				time.Sleep(250 * time.Millisecond)
-				continue
-			}
-			ok = true
-			break
-		}
-		if !ok {
-			t.Fatalf("Error on publish: %v", err)
-		}
-		msg, err := sub.NextMsg(time.Second)
-		if err != nil {
-			t.Fatal("Did not get message")
-		}
-		if string(msg.Data) != msgContent {
-			t.Fatalf("Unexpected content: %q", msg.Data)
-		}
-		if err := msg.AckSync(); err != nil {
-			t.Fatalf("Error on ack: %v", err)
-		}
-	}
-
-	sendAndReceive("msg1")
-
-	// Cause a disconnect...
-	nc.mu.Lock()
-	nc.conn.Close()
-	nc.mu.Unlock()
-
-	// Wait for reconnect
-	select {
-	case <-rch:
-	case <-time.After(time.Second):
-		t.Fatal("Did not reconnect")
-	}
-
-	// Make sure we can send and receive the msg
-	sendAndReceive("msg2")
-}
-
-// Need access to internals for loss testing.
-func TestJetStreamFlowControlStalled(t *testing.T) {
-	s := RunBasicJetStreamServer()
-	defer shutdownJSServerAndRemoveStorage(t, s)
-
-	nc, js := jsClient(t, s)
-	defer nc.Close()
-
-	var err error
-
-	_, err = js.AddStream(&StreamConfig{
-		Name:     "TEST",
-		Subjects: []string{"a"},
-	})
-	if err != nil {
-		t.Fatalf("Unexpected error: %v", err)
-	}
-
-	if _, err := js.SubscribeSync("a",
-		DeliverSubject("ds"),
-		Durable("dur"),
-		IdleHeartbeat(200*time.Millisecond),
-		EnableFlowControl()); err != nil {
-		t.Fatalf("Error on subscribe: %v", err)
-	}
-
-	// Drop all incoming FC control messages.
-	fcLoss := func(m *Msg) *Msg {
-		if _, ctrlType := isJSControlMessage(m); ctrlType == jsCtrlFC {
-			return nil
-		}
-		return m
-	}
-	nc.addMsgFilter("ds", fcLoss)
-
-	// Have a subscription on the FC subject to make sure that the library
-	// respond to the requests for un-stall
-	checkSub, err := nc.SubscribeSync("$JS.FC.>")
-	if err != nil {
-		t.Fatalf("Error on sub: %v", err)
-	}
-
-	// Publish bunch of messages.
-	payload := make([]byte, 100*1024)
-	for i := 0; i < 250; i++ {
-		nc.Publish("a", payload)
-	}
-
-	// Now wait that we respond to a stalled FC
-	if _, err := checkSub.NextMsg(2 * time.Second); err != nil {
-		t.Fatal("Library did not send FC")
-	}
-}
-
-// Need access to internals for loss testing.
-func TestJetStreamClusterPlacement(t *testing.T) {
-	// There used to be a test here that would not work because it would require
-	// all servers in the cluster to know about each other tags. So we will simply
-	// verify that if a stream is configured with placement and tags, the proper
-	// "stream create" request is sent.
-	s := RunBasicJetStreamServer()
-	defer shutdownJSServerAndRemoveStorage(t, s)
-
-	nc, js := jsClient(t, s)
-	defer nc.Close()
-
-	sub, err := nc.SubscribeSync(fmt.Sprintf("$JS.API."+apiStreamCreateT, "TEST"))
-	if err != nil {
-		t.Fatalf("Error on sub: %v", err)
-	}
-	js.AddStream(&StreamConfig{
-		Name: "TEST",
-		Placement: &Placement{
-			Tags: []string{"my_tag"},
-		},
-	})
-	msg, err := sub.NextMsg(time.Second)
-	if err != nil {
-		t.Fatalf("Error getting stream create request: %v", err)
-	}
-	var req StreamConfig
-	if err := json.Unmarshal(msg.Data, &req); err != nil {
-		t.Fatalf("Unmarshal error: %v", err)
-	}
-	if req.Placement == nil {
-		t.Fatal("Expected placement, did not get it")
-	}
-	if n := len(req.Placement.Tags); n != 1 {
-		t.Fatalf("Expected 1 tag, got %v", n)
-	}
-	if v := req.Placement.Tags[0]; v != "my_tag" {
-		t.Fatalf("Unexpected tag: %q", v)
-	}
-=======
 func createConfFile(t *testing.T, content []byte) string {
 	t.Helper()
 	conf, err := os.CreateTemp("", "")
@@ -564,7 +36,6 @@
 		t.Fatalf("Error writing conf file: %v", err)
 	}
 	return fName
->>>>>>> 61226785
 }
 
 func TestJetStreamConvertDirectMsgResponseToMsg(t *testing.T) {
