--- conflicted
+++ resolved
@@ -8207,7 +8207,6 @@
 	fmt.Printf("%.0f msgs/sec\n\n", float64(toSend)/tt.Seconds())
 }
 
-<<<<<<< HEAD
 func TestPublishAsyncRetry(t *testing.T) {
 	tests := []struct {
 		name     string
@@ -8294,7 +8293,7 @@
 			}
 		})
 	}
-=======
+}
 func TestJetStreamCleanupPublisher(t *testing.T) {
 
 	t.Run("cleanup js publisher", func(t *testing.T) {
@@ -8415,7 +8414,6 @@
 		}
 	})
 
->>>>>>> c76a9a7a
 }
 
 func TestJetStreamPublishExpectZero(t *testing.T) {
