--- conflicted
+++ resolved
@@ -1147,8 +1147,6 @@
 	}
 }
 
-<<<<<<< HEAD
-=======
 func TestKeyValueNonDirectGet(t *testing.T) {
 	s := RunBasicJetStreamServer()
 	defer shutdownJSServerAndRemoveStorage(t, s)
@@ -1253,7 +1251,6 @@
 	}
 }
 
->>>>>>> 61226785
 func TestKeyValueMirrorDirectGet(t *testing.T) {
 	s := RunBasicJetStreamServer()
 	defer shutdownJSServerAndRemoveStorage(t, s)
@@ -1334,8 +1331,6 @@
 	if kerr.APIError().ErrorCode != 10071 {
 		t.Fatalf("Unexpected error code, got: %v", kerr.APIError().ErrorCode)
 	}
-<<<<<<< HEAD
-=======
 }
 
 func TestKeyValueSourcing(t *testing.T) {
@@ -1399,5 +1394,4 @@
 	if _, err := kvC.Get("keyB"); err != nil {
 		t.Fatalf("Got error getting keyB from C: %v", err)
 	}
->>>>>>> 61226785
 }