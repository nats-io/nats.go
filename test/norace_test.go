--- conflicted
+++ resolved
@@ -174,77 +174,6 @@
 	}
 }
 
-<<<<<<< HEAD
-func TestNoRaceJetStreamChanSubscribeStall(t *testing.T) {
-	conf := createConfFile(t, []byte(`
-		listen: 127.0.0.1:-1
-		jetstream: enabled
-		no_auth_user: pc
-		accounts: {
-			JS: {
-				jetstream: enabled
-				users: [ {user: pc, password: foo} ]
-			},
-		}
-	`))
-	defer os.Remove(conf)
-
-	s, _ := RunServerWithConfig(conf)
-	defer shutdownJSServerAndRemoveStorage(t, s)
-
-	nc, js := jsClient(t, s)
-	defer nc.Close()
-
-	var err error
-
-	// Create a stream.
-	if _, err = js.AddStream(&nats.StreamConfig{Name: "STALL"}); err != nil {
-		t.Fatalf("Unexpected error: %v", err)
-	}
-
-	_, err = js.StreamInfo("STALL")
-	if err != nil {
-		t.Fatalf("stream lookup failed: %v", err)
-	}
-
-	msg := []byte(strings.Repeat("A", 512))
-	toSend := 100_000
-	for i := 0; i < toSend; i++ {
-		// Use plain NATS here for speed.
-		nc.Publish("STALL", msg)
-	}
-	nc.Flush()
-
-	batch := 100
-	msgs := make(chan *nats.Msg, batch-2)
-	sub, err := js.ChanSubscribe("STALL", msgs,
-		nats.Durable("dlc"),
-		nats.EnableFlowControl(),
-		nats.IdleHeartbeat(5*time.Second),
-		nats.MaxAckPending(batch-2),
-	)
-	if err != nil {
-		t.Fatalf("Unexpected error: %v", err)
-	}
-	defer sub.Unsubscribe()
-
-	for received := 0; received < toSend; {
-		select {
-		case m := <-msgs:
-			received++
-			meta, _ := m.Metadata()
-			if meta.Sequence.Consumer != uint64(received) {
-				t.Fatalf("Missed something, wanted %d but got %d", received, meta.Sequence.Consumer)
-			}
-			m.Ack()
-		case <-time.After(time.Second):
-			t.Fatalf("Timeout waiting for messages, last received was %d", received)
-		}
-	}
-}
-
-=======
->>>>>>> 61226785
 func TestNoRaceJetStreamPushFlowControlHeartbeats_SubscribeSync(t *testing.T) {
 	s := RunBasicJetStreamServer()
 	defer shutdownJSServerAndRemoveStorage(t, s)
@@ -729,10 +658,7 @@
 			delivered <- m
 			if len(delivered) == totalMsgs {
 				cancel()
-<<<<<<< HEAD
-=======
 				return
->>>>>>> 61226785
 			}
 		}
 	}()
@@ -772,8 +698,6 @@
 	case err := <-errCh:
 		t.Errorf("error handler: %v", err)
 	}
-<<<<<<< HEAD
-=======
 }
 
 func TestNoRaceJetStreamChanSubscribeStall(t *testing.T) {
@@ -842,5 +766,4 @@
 			t.Fatalf("Timeout waiting for messages, last received was %d", received)
 		}
 	}
->>>>>>> 61226785
 }